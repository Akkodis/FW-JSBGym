--- conflicted
+++ resolved
@@ -105,27 +105,12 @@
 timestep: int = 0
 while sim.run_step() and timestep < 20000:
     # set the ref course angle to be a 90° right turn
-<<<<<<< HEAD
-    course_pid.set_reference(PI/2)
-    course_angle: float = atan2(sim.fdm["velocities/v-east-fps"], sim.fdm["velocities/v-north-fps"])
-    course_cmd: float = course_pid.update(state=course_angle, normalize=False) # don't normalize it between -1 and 1
-    roll_pid.set_reference(course_cmd)
-    roll_cmd: float = roll_pid.update(state=sim.fdm["attitude/roll-rad"], state_dot=sim.fdm["velocities/p-rad_sec"], normalize=True)
-    # print(f"roll_cmd: {roll_cmd} | course_cmd: {course_cmd}")
-
-    sim.fdm["fcs/aileron-cmd-norm"] = roll_cmd
-
-    # sim.fdm["fcs/aileron-cmd-norm"] = -0.3
-    # sim.fdm["fcs/elevator-cmd-norm"] = -0.05
-    sim.fdm["fcs/throttle-cmd-norm"] = 0.2
-=======
     # course_pid.set_reference(PI/2)
     # course_angle: float = atan2(sim.fdm["velocities/v-east-fps"], sim.fdm["velocities/v-north-fps"])
     # course_cmd: float = course_pid.update(state=course_angle, normalize=False) # don't normalize it between -1 and 1
     # roll_pid.set_reference(course_cmd)
     # roll_cmd: float = roll_pid.update(state=sim.fdm["attitude/roll-rad"], state_dot=sim.fdm["velocities/p-rad_sec"], normalize=True)
     # print(f"roll_cmd: {roll_cmd} | course_cmd: {course_cmd}")
->>>>>>> b7abedfc
 
     latitude: float = sim.fdm["position/lat-gc-deg"]
     longitude: float = sim.fdm["position/long-gc-deg"]
